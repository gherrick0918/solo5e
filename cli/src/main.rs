use clap::{Parser, Subcommand, ValueEnum};
<<<<<<< HEAD
use engine::{AdMode, Dice, Ability, AbilityScores, Actor, Skill};
use std::{collections::HashSet, fs, path::PathBuf};
=======
use engine::{Ability, AbilityScores, Actor, AdMode, Dice, Skill};
use std::collections::HashSet;
>>>>>>> 3b9cf274

#[derive(Copy, Clone, ValueEnum)]
enum Adv { Normal, Advantage, Disadvantage }

#[derive(Subcommand)]
enum Cmd {
    /// Roll a d20 multiple times with optional advantage/disadvantage
    Roll {
        /// RNG seed for determinism
        #[arg(long, default_value_t = 42)]
        seed: u64,
        /// Advantage mode
        #[arg(long, value_enum, default_value_t = Adv::Normal)]
        adv: Adv,
        /// Number of rolls
        #[arg(long, default_value_t = 5)]
        rolls: u32,
    },
    /// Perform a check against a DC using a modifier and (dis)advantage
    Check {
        /// RNG seed for determinism
        #[arg(long, default_value_t = 42)]
        seed: u64,
        /// Advantage mode
        #[arg(long, value_enum, default_value_t = Adv::Normal)]
        adv: Adv,
        /// Difficulty Class to beat (>=)
        #[arg(long)]
        dc: i32,
        /// Ability/skill modifier to add to the d20
        #[arg(long, default_value_t = 0)]
        modifier: i32,
    },
    /// Demo: run a few checks with a baked-in L1 Fighter
    ActorDemo {
        /// RNG seed for determinism
        #[arg(long, default_value_t = 222)]
        seed: u64,
        /// Advantage mode applied to all demo rolls
        #[arg(long, value_enum, default_value_t = Adv::Normal)]
        adv: Adv,
        /// DC to test against
        #[arg(long, default_value_t = 13)]
        dc: i32,
    },
<<<<<<< HEAD
    /// Serialize the sample Fighter actor to JSON (stdout)
    ActorDump {
        /// Pretty-print JSON
        #[arg(long, default_value_t = true)]
        pretty: bool,
    },
    /// Load an Actor from a JSON file and run the demo checks
    ActorLoad {
        /// Path to JSON file containing an Actor
        #[arg(long)]
        file: PathBuf,
        /// RNG seed for determinism
        #[arg(long, default_value_t = 222)]
        seed: u64,
        /// Advantage mode applied to all demo rolls
        #[arg(long, value_enum, default_value_t = Adv::Normal)]
        adv: Adv,
        /// DC to test against
        #[arg(long, default_value_t = 13)]
        dc: i32,
    },
=======
>>>>>>> 3b9cf274
}

#[derive(Parser)]
#[command(name = "solo5e-cli")]
#[command(about = "Solo5e CLI harness")]
struct Cli {
    #[command(subcommand)]
    cmd: Cmd,
}

fn to_mode(a: Adv) -> AdMode {
    match a {
        Adv::Normal => AdMode::Normal,
        Adv::Advantage => AdMode::Advantage,
        Adv::Disadvantage => AdMode::Disadvantage,
    }
}

fn sample_fighter() -> Actor {
    // L1 Fighter: PB +2, STR/CON saves; Athletics & Perception proficient
<<<<<<< HEAD
    let abilities = AbilityScores { str_: 16, dex: 14, con: 14, int_: 10, wis: 12, cha: 8 };
=======
    let abilities = AbilityScores {
        str_: 16,
        dex: 14,
        con: 14,
        int_: 10,
        wis: 12,
        cha: 8,
    };
>>>>>>> 3b9cf274
    let mut save = HashSet::new();
    save.insert(Ability::Str);
    save.insert(Ability::Con);
    let mut skills = HashSet::new();
    skills.insert(Skill::Athletics);
    skills.insert(Skill::Perception);
<<<<<<< HEAD
    Actor { abilities, proficiency_bonus: 2, save_proficiencies: save, skill_proficiencies: skills }
}

fn main() -> anyhow::Result<()> {
=======
    Actor {
        abilities,
        proficiency_bonus: 2,
        save_proficiencies: save,
        skill_proficiencies: skills,
    }
}

fn main() {
>>>>>>> 3b9cf274
    let cli = Cli::parse();
    match cli.cmd {
        Cmd::Roll { seed, adv, rolls } => {
            let mode = to_mode(adv);
            let mut dice = Dice::from_seed(seed);
            for _ in 0..rolls {
                println!("{}", dice.d20(mode));
            }
        }
        Cmd::Check { seed, adv, dc, modifier } => {
            let mode = to_mode(adv);
            let mut dice = Dice::from_seed(seed);
            let res = engine::check(&mut dice, engine::CheckInput { dc, modifier, mode });
            println!("roll={} mod={} total={} dc={} => {}", res.roll, modifier, res.total, res.dc, if res.passed { "SUCCESS" } else { "FAIL" });
        }
        Cmd::ActorDemo { seed, adv, dc } => {
            let mode = to_mode(adv);
            let actor = sample_fighter();
            demo_checks(actor, seed, mode, dc);
        }
        Cmd::ActorDump { pretty } => {
            let actor = sample_fighter();
            if pretty {
                println!("{}", serde_json::to_string_pretty(&actor)?);
            } else {
                println!("{}", serde_json::to_string(&actor)?);
            }
        }
        Cmd::ActorLoad { file, seed, adv, dc } => {
            let json = fs::read_to_string(file)?;
            let actor: Actor = serde_json::from_str(&json)?;
            let mode = to_mode(adv);
            demo_checks(actor, seed, mode, dc);
        }
        Cmd::ActorDemo { seed, adv, dc } => {
            let mode = to_mode(adv);
            let actor = sample_fighter();
            let mut dice = Dice::from_seed(seed);

            // Ability check: STR
            let str_mod = actor.ability_mod(Ability::Str);
            let a = actor.ability_check(&mut dice, Ability::Str, mode, dc);
            println!(
                "ability STR (mod={:+}): roll={} total={} vs dc={} => {}",
                str_mod,
                a.roll,
                a.total,
                a.dc,
                if a.passed { "SUCCESS" } else { "FAIL" }
            );

            // Skill check: Athletics
            let ath_mod = actor.skill_mod(Skill::Athletics);
            let s = actor.skill_check(&mut dice, Skill::Athletics, mode, dc);
            println!(
                "skill Athletics (mod={:+}): roll={} total={} vs dc={} => {}",
                ath_mod,
                s.roll,
                s.total,
                s.dc,
                if s.passed { "SUCCESS" } else { "FAIL" }
            );

            // Saving throw: CON
            let con_mod = actor.save_mod(Ability::Con);
            let sv = actor.saving_throw(&mut dice, Ability::Con, mode, dc);
            println!(
                "save CON (mod={:+}): roll={} total={} vs dc={} => {}",
                con_mod,
                sv.roll,
                sv.total,
                sv.dc,
                if sv.passed { "SUCCESS" } else { "FAIL" }
            );
        }
    }
    Ok(())
}

fn demo_checks(actor: Actor, seed: u64, mode: AdMode, dc: i32) {
    let mut dice = Dice::from_seed(seed);

    // Ability check: STR
    let str_mod = actor.ability_mod(Ability::Str);
    let a = actor.ability_check(&mut dice, Ability::Str, mode, dc);
    println!("ability STR (mod={:+}): roll={} total={} vs dc={} => {}", str_mod, a.roll, a.total, a.dc, if a.passed { "SUCCESS" } else { "FAIL" });

    // Skill check: Athletics
    let ath_mod = actor.skill_mod(Skill::Athletics);
    let s = actor.skill_check(&mut dice, Skill::Athletics, mode, dc);
    println!("skill Athletics (mod={:+}): roll={} total={} vs dc={} => {}", ath_mod, s.roll, s.total, s.dc, if s.passed { "SUCCESS" } else { "FAIL" });

    // Saving throw: CON
    let con_mod = actor.save_mod(Ability::Con);
    let sv = actor.saving_throw(&mut dice, Ability::Con, mode, dc);
    println!("save CON (mod={:+}): roll={} total={} vs dc={} => {}", con_mod, sv.roll, sv.total, sv.dc, if sv.passed { "SUCCESS" } else { "FAIL" });
}<|MERGE_RESOLUTION|>--- conflicted
+++ resolved
@@ -1,11 +1,6 @@
 use clap::{Parser, Subcommand, ValueEnum};
-<<<<<<< HEAD
 use engine::{AdMode, Dice, Ability, AbilityScores, Actor, Skill};
 use std::{collections::HashSet, fs, path::PathBuf};
-=======
-use engine::{Ability, AbilityScores, Actor, AdMode, Dice, Skill};
-use std::collections::HashSet;
->>>>>>> 3b9cf274
 
 #[derive(Copy, Clone, ValueEnum)]
 enum Adv { Normal, Advantage, Disadvantage }
@@ -51,7 +46,6 @@
         #[arg(long, default_value_t = 13)]
         dc: i32,
     },
-<<<<<<< HEAD
     /// Serialize the sample Fighter actor to JSON (stdout)
     ActorDump {
         /// Pretty-print JSON
@@ -73,8 +67,6 @@
         #[arg(long, default_value_t = 13)]
         dc: i32,
     },
-=======
->>>>>>> 3b9cf274
 }
 
 #[derive(Parser)]
@@ -95,40 +87,17 @@
 
 fn sample_fighter() -> Actor {
     // L1 Fighter: PB +2, STR/CON saves; Athletics & Perception proficient
-<<<<<<< HEAD
     let abilities = AbilityScores { str_: 16, dex: 14, con: 14, int_: 10, wis: 12, cha: 8 };
-=======
-    let abilities = AbilityScores {
-        str_: 16,
-        dex: 14,
-        con: 14,
-        int_: 10,
-        wis: 12,
-        cha: 8,
-    };
->>>>>>> 3b9cf274
     let mut save = HashSet::new();
     save.insert(Ability::Str);
     save.insert(Ability::Con);
     let mut skills = HashSet::new();
     skills.insert(Skill::Athletics);
     skills.insert(Skill::Perception);
-<<<<<<< HEAD
     Actor { abilities, proficiency_bonus: 2, save_proficiencies: save, skill_proficiencies: skills }
 }
 
 fn main() -> anyhow::Result<()> {
-=======
-    Actor {
-        abilities,
-        proficiency_bonus: 2,
-        save_proficiencies: save,
-        skill_proficiencies: skills,
-    }
-}
-
-fn main() {
->>>>>>> 3b9cf274
     let cli = Cli::parse();
     match cli.cmd {
         Cmd::Roll { seed, adv, rolls } => {
