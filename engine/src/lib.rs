--- conflicted
+++ resolved
@@ -3,18 +3,9 @@
 use std::collections::HashSet;
 use serde::{Deserialize, Serialize};
 
-<<<<<<< HEAD
 #[derive(Copy, Clone, Debug, PartialEq, Eq, Serialize, Deserialize)]
 #[serde(rename_all = "lowercase")]
 pub enum AdMode { Normal, Advantage, Disadvantage }
-=======
-#[derive(Copy, Clone, Debug, PartialEq, Eq)]
-pub enum AdMode {
-    Normal,
-    Advantage,
-    Disadvantage,
-}
->>>>>>> 3b9cf274
 
 pub struct Dice {
     rng: ChaCha8Rng,
@@ -81,21 +72,9 @@
 
 /* ---------------- abilities, skills, actor ---------------- */
 
-<<<<<<< HEAD
 #[derive(Copy, Clone, Debug, PartialEq, Eq, Hash, Serialize, Deserialize)]
 #[serde(rename_all = "lowercase")]
 pub enum Ability { Str, Dex, Con, Int, Wis, Cha }
-=======
-#[derive(Copy, Clone, Debug, PartialEq, Eq, Hash)]
-pub enum Ability {
-    Str,
-    Dex,
-    Con,
-    Int,
-    Wis,
-    Cha,
-}
->>>>>>> 3b9cf274
 
 #[derive(Copy, Clone, Debug, PartialEq, Eq, Hash, Serialize, Deserialize)]
 #[serde(rename_all = "snake_case")]
